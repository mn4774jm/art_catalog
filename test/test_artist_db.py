--- conflicted
+++ resolved
@@ -12,9 +12,6 @@
         Artists.instance = None
         Artworks.instance = None
 
-<<<<<<< HEAD
-=======
-
     def setUp(self):
         self.Artist = Artists()
         self.Artwork = Artworks()
@@ -26,4 +23,3 @@
 
     def clear_artwork_table(self):
         self.Artwork.delete_all_artworks()
->>>>>>> 6ff60668
