--- conflicted
+++ resolved
@@ -12,7 +12,7 @@
         Artists.instance = None
         Artworks.instance = None
 
-<<<<<<< HEAD
+
 
     def setUp(self):
         self.Artist = Artists()
@@ -25,5 +25,3 @@
 
     def clear_artwork_table(self):
         self.Artwork.delete_all_artworks()
-=======
->>>>>>> a81ca4bd
